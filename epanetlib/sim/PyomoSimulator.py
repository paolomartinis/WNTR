"""
QUESTIONS
"""

"""
TODO
1. Use in_edges and out_edges to write node balances on the pyomo model.
2. Check for rule based controls in pyomo model and throw an exception.
3. Use reporting timestep when creating the pyomo results object.
"""

try:
    from pyomo.core import *
    from pyomo.core.base.expr import Expr_if
    from pyomo.environ import *
    from pyomo.opt import SolverFactory
except ImportError:
    raise ImportError('Error importing pyomo while running pyomo simulator.'
                      'Make sure pyomo is installed and added to path.')
import math
from WaterNetworkSimulator import *
import pandas as pd

class PyomoSimulator(WaterNetworkSimulator):
    """
    Pyomo simulator inherited from Water Network Simulator.
    """

    def __init__(self, wn):
        """
        Pyomo simulator class.

        Parameters
        ---------
        wn : Water Network Model
            A water network model.
        """
        WaterNetworkSimulator.__init__(self, wn)
        # Hazen-Williams resistance coefficient
        self._Hw_k = 10.67 # SI units = 4.727 in EPANET GPM units. See Table 3.1 in EPANET 2 User manual.

<<<<<<< HEAD
    def run_sim(self, solver='ipopt', solver_options={}, modified_hazen_williams=False):
=======
    def build_hydraulic_model(self,modified_hazen_williams=True):
>>>>>>> 04be124c
        """
        Run water network simulation using pyomo model.

        Optional Parameters
        --------
        solver : string
            Name of the NLP solver. Default is 'ipopt'.
        solver_options : dictionary
            Dictionary of NLP solver options. Default is empty.
        modified_hazen_williams : bool
            Flag to use a slightly modified version of Hazen-Williams headloss
            equation for better stability
        """
        #t0 = time.time()

        pi = math.pi

        # The Hazen-Williams headloss curve is slightly modified to improve solution time.
        # The three functions defines below - f1, f2, Px - are used to ensure that the Jacobian
        # does not go to 0 close to zero flow.
        def f1(x):
            return 0.01*x

        def f2(x):
            return 1.0*x**1.852

        def Px(x):
            #return 1.05461308881e-05 + 0.0494234328901*x - 0.201070504673*x**2 + 15.3265906777*x**3
            return 2.45944613543e-06 + 0.0138413824671*x - 2.80374270811*x**2 + 430.125623753*x**3

        def LossFunc(Q):
            #q1 = 0.01
            #q2 = 0.05
            q1 = 0.00349347323944
            q2 = 0.00549347323944
            return Expr_if(IF = Q < q1, THEN = f1(Q), ELSE = Expr_if(IF = Q > q2, THEN = f2(Q), ELSE = Px(Q)))

        wn = self._wn
        model = ConcreteModel()
        model.timestep = self._hydraulic_step_sec
        model.duration = self._sim_duration_sec
        n_timesteps = int(round(model.duration/model.timestep))

        ###################### SETS #########################
        model.time = Set(initialize=range(0, n_timesteps+1))
        # NODES
        model.nodes = Set(initialize=[name for name, node in wn.nodes()])
        model.tanks = Set(initialize=[n for n, N in wn.nodes(Tank)])
        model.junctions = Set(initialize=[n for n, N in wn.nodes(Junction)])
        model.reservoirs = Set(initialize=[n for n, N in wn.nodes(Reservoir)])
        # LINKS
        model.links = Set(initialize=[name for name, link in wn.links()])
        model.pumps = Set(initialize=[l for l, L in wn.links(Pump)])
        model.valves = Set(initialize=[l for l, L in wn.links(Valve)])
        model.pipes = Set(initialize=[l for l, L in wn.links(Pipe)])

        #print "Created Sets: ", time.time() - t0

        ####### Check for components that are not supported #######
        for l in model.links:
            link = wn.get_link(l)
            if link.get_base_status().upper() == 'CV':
                raise RuntimeError('Check valves are not supported by the Pyomo model.')

        ################### PARAMETERS #######################

        demand_dict = {}
        for n in model.junctions:
            demand_values = self.get_node_demand(n)
            for t in model.time:
                demand_dict[(n, t)] = demand_values[t]
        model.demand_required = Param(model.junctions, model.time, within=Reals, initialize=demand_dict)

        ################### VARIABLES #####################
        def flow_init_rule(model, l, t):
            if l in model.pipes or l in model.valves:
                return 0.3048  # Flow in pipe initialized to 1 ft/s
            elif l in model.pumps:
                pump = wn.get_link(l)
                return pump.get_design_flow()

        model.flow = Var(model.links, model.time, within=Reals, initialize=flow_init_rule)

        def init_headloss_rule(model, l, t):
            if l in model.pipes:
                pipe = wn.get_link(l)
                pipe_resistance_coeff = self._Hw_k*(pipe.roughness**(-1.852))*(pipe.diameter**(-4.871))*pipe.length # Hazen-Williams
                return pipe_resistance_coeff*LossFunc(abs(model.flow[l,t]))
            elif l in model.pumps:
                pump = wn.get_link(l)
                A, B, C = pump.get_head_curve_coefficients()
                return -1.0*A + B*(model.flow[l,t]**C)
            else:
                return 10.0
        #model.headloss = Var(model.links, model.time, within=Reals, initialize=10.0)

        def init_head_rule(model, n, t):
            if n in model.junctions or n in model.tanks:
                #print wn.get_node(n).elevation
                return wn.get_node(n).elevation
            else:
                return 100.0
        model.head = Var(model.nodes, model.time, initialize=init_head_rule)


        model.reservoir_demand = Var(model.reservoirs, model.time, within=Reals, initialize=0.1)
        model.tank_net_inflow = Var(model.tanks, model.time,within=Reals, initialize=0.1)
    
        def init_demand_rule(model,n,t):
            return model.demand_required[n,t]
        model.demand_actual = Var(model.junctions, model.time, within=Reals, initialize=init_demand_rule)
    
<<<<<<< HEAD
        ############### OBJECTIVE ########################
        def obj_rule(model):
            expr = 0
            for n in model.junctions:
                for t in model.time:
                    expr += (model.demand_actual[n,t]-model.demand_required[n,t])**2
            return expr
        model.obj = Objective(rule=obj_rule, sense=minimize)
        #model.obj = Objective(expr=1.0, sense=minimize)

        #print "Created Obj: ", time.time() - t0
=======
>>>>>>> 04be124c
        ############## CONSTRAINTS #####################

        # Head loss inside pipes
        for l in model.pipes:
            pipe = wn.get_link(l)
            pipe_resistance_coeff = self._Hw_k*(pipe.roughness**(-1.852))*(pipe.diameter**(-4.871))*pipe.length # Hazen-Williams
            start_node = pipe.start_node()
            end_node = pipe.end_node()
            for t in model.time:
                if self.is_link_open(l,t*self._hydraulic_step_sec):
                    if modified_hazen_williams:
                        #setattr(model, 'pipe_headloss_'+str(l)+'_'+str(t), Constraint(expr=Expr_if(IF=model.flow[l,t]>0, THEN = 1, ELSE = -1)
                        #                                              *pipe_resistance_coeff*LossFunc(abs(model.flow[l,t])) == model.headloss[l,t]))
                        setattr(model, 'pipe_headloss_'+str(l)+'_'+str(t), Constraint(expr=Expr_if(IF=model.flow[l,t]>0, THEN = 1, ELSE = -1)
                                                                      *pipe_resistance_coeff*LossFunc(abs(model.flow[l,t])) == model.head[start_node,t] - model.head[end_node,t]))
                    else:
                        #setattr(model, 'pipe_headloss_'+str(l)+'_'+str(t), Constraint(expr=Expr_if(IF=model.flow[l,t]>0, THEN = 1, ELSE = -1)
                        #                                              *pipe_resistance_coeff*f2(abs(model.flow[l,t])) == model.headloss[l,t]))
                        #setattr(model, 'pipe_headloss_'+str(l)+'_'+str(t), Constraint(expr=pipe_resistance_coeff*model.flow[l,t]*(abs(model.flow[l,t]))**0.852 == model.head[start_node,t] - model.head[end_node,t]))
                        setattr(model, 'pipe_headloss_'+str(l)+'_'+str(t), Constraint(expr=pipe_resistance_coeff*model.flow[l,t]*(abs(model.flow[l,t]))**0.852 == model.head[start_node,t] - model.head[end_node,t]))

        #print "Created headloss: ", time.time() - t0
        # Head gain provided by the pump is implemented as negative headloss
        for l in model.pumps:
            pump = wn.get_link(l)
            start_node = pump.start_node()
            end_node = pump.end_node()
            A, B, C = pump.get_head_curve_coefficients()
            for t in model.time:
                #if self.is_link_open(l,t*self._hydraulic_step_sec):
                #    setattr(model, 'pump_negative_headloss_'+str(l)+'_'+str(t), Constraint(expr=model.headloss[l,t] == (-1.0*A + B*(model.flow[l,t]**C))))
                if self.is_link_open(l,t*self._hydraulic_step_sec):
                    setattr(model, 'pump_negative_headloss_'+str(l)+'_'+str(t), Constraint(expr=model.head[start_node,t] - model.head[end_node,t] == (-1.0*A + B*(model.flow[l,t]**C))))

        #print "Created head gain: ", time.time() - t0
        # Nodal head difference between start and end node of a link
        """
        for l in model.links:
            link = wn.get_link(l)
            start_node = link.start_node()
            end_node = link.end_node()
            for t in model.time:
                if self.is_link_open(l,t*self._hydraulic_step_sec):
                    setattr(model, 'head_difference_'+str(l)+'_'+str(t), Constraint(expr=model.headloss[l,t] == model.head[start_node,t] - model.head[end_node,t]))
        """
        #print "Created head_diff: ", time.time() - t0
        # Mass Balance
        def node_mass_balance_rule(model, n, t):
            expr = 0
            for l in wn.get_links_for_node(n):
                link = wn.get_link(l)
                if link.start_node() == n:
                    expr -= model.flow[l,t]
                elif link.end_node() == n:
                    expr += model.flow[l,t]
                else:
                    raise RuntimeError('Node link is neither start nor end node.')
            node = wn.get_node(n)
            if isinstance(node, Junction):
                return expr == model.demand_actual[n,t]
                #return expr == model.demand_required[n,t]
            elif isinstance(node, Tank):
                return expr == model.tank_net_inflow[n,t]
            elif isinstance(node, Reservoir):
                return expr == model.reservoir_demand[n,t]
        model.node_mass_balance = Constraint(model.nodes, model.time, rule=node_mass_balance_rule)
        #print "Created Node balance: ", time.time() - t0

        # Head in junctions should be greater or equal to the elevation
        for n in model.junctions:
            junction = wn.get_node(n)
            elevation_n = junction.elevation
            for t in model.time:
                setattr(model, 'junction_elevation_'+str(n)+'_'+str(t), Constraint(expr=model.head[n,t] >= elevation_n))

        # Bounds on the head inside a tank
        def tank_head_bounds_rule(model,n,t):
            tank = wn.get_node(n)
            return (tank.elevation + tank.min_level, model.head[n,t], tank.elevation + tank.max_level)
        model.tank_head_bounds = Constraint(model.tanks, model.time, rule=tank_head_bounds_rule)

        # Flow in a pump should always be positive
        def pump_positive_flow_rule(model,l,t):
            return model.flow[l,t] >= 0
        model.pump_positive_flow_bounds = Constraint(model.pumps, model.time, rule=pump_positive_flow_rule)


        def tank_dynamics_rule(model, n, t):
            if t is max(model.time):
                return Constraint.Skip
            else:
                tank = wn.get_node(n)
                return (model.tank_net_inflow[n,t]*model.timestep*4.0)/(pi*(tank.diameter**2)) == model.head[n,t+1]-model.head[n,t]
        model.tank_dynamics = Constraint(model.tanks, model.time, rule=tank_dynamics_rule)

        #print "Created Tank Dynamics: ", time.time() - t0

        # Set flow and headloss to 0 if link is closed
        for l in model.links:
            for t in model.time:
                if not self.is_link_open(l,t*self._hydraulic_step_sec):
                    model.flow[l,t].value = 0.0
                    model.flow[l,t].fixed = True
                    #model.headloss[l,t].value = 0.0
                    #model.headloss[l,t].fixed = True

        return model.create()

    def run_calibration(self,
                        measurements, 
                        weights = {'tank_level':1.0, 'pressure':1.0, 'flowrate':1.0, 'demand':1.0},
                        solver='ipopt', 
                        solver_options={}, 
                        modified_hazen_williams=True):
        import numpy as np
        # Do it in the constructor? make it an attribute?
        model = self.build_hydraulic_model(modified_hazen_williams)
        wn = self._wn

        # Temporal the calibrator should check if initial values are provided if not they should be fixed
        # Fix the head in a reservoir
        for n in model.reservoirs:
            reservoir_head = wn.get_node(n).base_head
            for t in model.time:
                model.head[n,t].value = reservoir_head
                model.head[n,t].fixed = True

        # Fix the initial head in a Tank
        for n in model.tanks:
            tank = wn.get_node(n)
            tank_initial_head = tank.elevation + tank.init_level
            t = min(model.time)
            model.head[n,t].value = tank_initial_head
            model.head[n,t].fixed = True

<<<<<<< HEAD
=======
        ############### OBJECTIVE ########################
        node_measurements = measurements.node
        link_measurements = measurements.link

        node_params = node_measurements.columns
        link_params = link_measurements.columns

        # helper function
        dateToTimestep = lambda DateTime: (((DateTime.days*24+DateTime.hours)*60+DateTime.minutes)*60+DateTime.seconds)/self._hydraulic_step_sec

        
        def obj_rule(model):
            
            levels_error = 0
            demand_error = 0
            pressure_error = 0
            node_ids = node_measurements.index.get_level_values('node').drop_duplicates()
            for n in node_ids:
                node_measure_times = list(node_measurements[node_params[0]][n].index)
                for dt in node_measure_times:
                    t = dateToTimestep(dt)
                    if t not in model.time or n not in model.nodes:
                        print "WARNING: The measurement at node", str(n),", at ",str(dt)," is ignored since it is not within the nodes and times of the model. \n"
                    else:
                        if self._get_node_type(n)=='junction':
                            if 'pressure' in node_params and not np.isnan(node_measurements['pressure'][n][dt]):
                                pressure_error += ((node_measurements['pressure'][n][dt]+wn.get_node(n).elevation)-model.head[n,t])**2
                            # Regularization term
                            if 'demand' in node_params and not np.isnan(node_measurements['demand'][n][dt]):
                                demand_error += (node_measurements['demand'][n][dt]-model.demand_actual[n,t])**2
                        elif self._get_node_type(n)=='tank':
                            if 'head' in node_params and not np.isnan(node_measurements['head'][n][dt]):
                                levels_error += (node_measurements['head'][n][dt]-model.head[n,t])**2
                            #if 'demand' in node_params and not np.isnan(node_measurements['demand'][n][dt]):
                            #    demand_error += (node_measurements['demand'][n][dt]-model.tank_net_inflow[n,t])**2
                        elif self._get_node_type(n)=='reservoir':
                            if 'demand' in node_params and not np.isnan(node_measurements['demand'][n][dt]):
                                demand_error += (node_measurements['demand'][n][dt]-model.reservoir_demand[n,t])**2
                            #if 'head' in node_params and not np.isnan(node_measurements['head'][n][dt]):
                            #    levels_error += (node_measurements['head'][n][dt]-model.head[n,t])**2
                            

            # Fitting flows
            link_ids = link_measurements.index.get_level_values('link').drop_duplicates()
            
            flow_error = 0
            for l in link_ids:
                link_measure_times = list(link_measurements[link_params[0]][l].index)
                for dt in link_measure_times:
                    t = dateToTimestep(dt)
                    if t not in model.time or l not in model.links:
                        print "WARNING: The measurement at link", str(l),", at ",str(dt)," is ignored since it is not within the links and times of the model. \n"
                    else:
                        if not np.isnan(link_measurements['flowrate'][l][dt]):
                            flow_error += (link_measurements['flowrate'][l][dt]-model.flow[l,t])**2
            
            # Objective expression
            expr = pressure_error*weights['pressure']
            expr += levels_error*weights['tank_level']
            expr += flow_error*weights['flowrate']
            expr += demand_error*weights['demand']

            #print "Pressure error\n",pressure_error,"\n"
            #print "Flow error \n",flow_error,"\n"
            #print "level error\n",levels_error,"\n"
            #print "demand error\n",demand_error,"\n"

            return expr
        model.obj = Objective(rule=obj_rule, sense=minimize)
        #print node_measurements

        #return NetResults()

>>>>>>> 04be124c
        ####### CREATE INSTANCE AND SOLVE ########
        instance = model.create()

        opt = SolverFactory(solver)
        # Set solver options
        for key, val in solver_options.iteritems():
            opt.options[key]=val
        # Solve pyomo model
        pyomo_results = opt.solve(instance, tee=True)
        #print "Created results: ", time.time() - t0
        instance.load(pyomo_results)

        # Load pyomo results into results object
        results = self._read_pyomo_results(instance, pyomo_results)

        return results
        
        

    def run_sim(self, solver='ipopt', solver_options={}, modified_hazen_williams=True):
        
        # Do it in the constructor? make it an attribute?
        model = self.build_hydraulic_model(modified_hazen_williams)
        # Initial conditions
        # Fix the head in a reservoir
        for n in model.reservoirs:
            reservoir_head = self._wn.get_node(n).base_head
            for t in model.time:
                model.head[n,t].value = reservoir_head
                model.head[n,t].fixed = True

        # Fix the initial head in a Tank
        for n in model.tanks:
            tank = self._wn.get_node(n)
            tank_initial_head = tank.elevation + tank.init_level
            t = min(model.time)
            model.head[n,t].value = tank_initial_head
            model.head[n,t].fixed = True

        ############### OBJECTIVE ########################
        def obj_rule(model):
            expr = 0
            for n in model.junctions:
                for t in model.time:
                    expr += (model.demand_actual[n,t]-model.demand_required[n,t])**2
            return expr
        model.obj = Objective(rule=obj_rule, sense=minimize)

        #print "Created Obj: ", time.time() - t0
        ####### CREATE INSTANCE AND SOLVE ########
        instance = model.create()
        
        #print "Created instance: ", time.time() - t0

        opt = SolverFactory(solver)
        # Set solver options
        for key, val in solver_options.iteritems():
            opt.options[key]=val
        # Solve pyomo model
        pyomo_results = opt.solve(instance, tee=True)
        #print "Created results: ", time.time() - t0
        instance.load(pyomo_results)

        #opt.options['mu_strategy'] = 'monotone'
        #opt.options['mu_init'] = 1e-6

        #pyomo_results = opt.solve(instance, tee=True)
        #print "Created results: ", time.time() - t0
        #instance.load(pyomo_results)


        # Load pyomo results into results object
        results = self._read_pyomo_results(instance, pyomo_results)

        return results

    def _read_pyomo_results(self, instance, pyomo_results):
        """
        Reads pyomo results from a pyomo instance and loads them into
        a network results object.

        Parameters
        -------
        instance : Pyomo model instance
            Pyomo instance after instance.load() has been called.
        pyomo_results : Pyomo results object
            Pyomo results object

        Return
        ------
        A NetworkResults object containing simulation results.
        """
        # Create results object
        results = NetResults()

        # Load general simulation options into the results object
        self._load_general_results(results)

        # Load pyomo solver statistics into the results object
        results.solver_statistics['name'] = pyomo_results.solver.name
        results.solver_statistics['status'] = pyomo_results.solver.status
        results.solver_statistics['statistics'] = pyomo_results.solver.statistics.items()

        # Create Delta time series
        results.time = pd.timedelta_range(start='0 minutes',
                                          end=str(self._sim_duration_sec) + ' minutes',
                                          freq=str(self._hydraulic_step_sec/60) + 'min')
        # Load link data
        link_name = []
        flowrate = []
        velocity = []
        times = []
        link_type = []
        for l in instance.links:
            link = self._wn.get_link(l)
            for t in instance.time:
                link_name.append(l)
                link_type.append(self._get_link_type(l))
                times.append(results.time[t])
                flow_l_t = instance.flow[l,t].value
                flowrate.append(flow_l_t)
                if isinstance(link, Pipe):
                    velocity_l_t = 4.0*abs(flow_l_t)/(math.pi*link.diameter**2)
                else:
                    velocity_l_t = 0.0
                if isinstance(link, Pipe):
                    velocity_l_t = 4.0*abs(flow_l_t)/(math.pi*link.diameter**2)
                else:
                    velocity_l_t = 0.0
                velocity.append(velocity_l_t)

        link_data_frame = pd.DataFrame({'time': times,
                                        'link': link_name,
                                        'flowrate': flowrate,
                                        'velocity': velocity,
                                        'type': link_type})

        link_pivot_table = pd.pivot_table(link_data_frame,
                                              values=['flowrate', 'velocity', 'type'],
                                              index=['link', 'time'],
                                              aggfunc= lambda x: x)
        results.link = link_pivot_table

        # Load node data
        node_name = []
        head = []
        pressure = []
        demand = []
        times = []
        node_type = []
        for n in instance.nodes:
            node = self._wn.get_node(n)
            for t in instance.time:
                node_name.append(n)
                node_type.append(self._get_node_type(n))
                times.append(results.time[t])
                head_n_t = instance.head[n,t].value
                if isinstance(node, Reservoir):
                    pressure_n_t = 0.0
                else:
                    pressure_n_t = head_n_t - node.elevation
                head.append(head_n_t)
                pressure.append(pressure_n_t)
                if isinstance(node, Junction):
                    demand.append(instance.demand_actual[n,t].value)
                elif isinstance(node, Reservoir):
                    demand.append(instance.reservoir_demand[n,t].value)
                elif isinstance(node, Tank):
                    demand.append(instance.tank_net_inflow[n,t].value)
                else:
                    demand.append(0.0)

        node_data_frame = pd.DataFrame({'time': times,
                                        'node': node_name,
                                        'demand': demand,
                                        'head': head,
                                        'pressure': pressure,
                                        'type': node_type})

        node_pivot_table = pd.pivot_table(node_data_frame,
                                          values=['demand', 'head', 'pressure', 'type'],
                                          index=['node', 'time'],
                                          aggfunc= lambda x: x)
        results.node = node_pivot_table

        return results

    def _load_general_results(self, results):
        """
        Load general simulation options into the results object.

        Parameter
        ------
        results : NetworkResults object
        """
        # Load general results
        results.network_name = self._wn.name

        # Load simulator options
        results.simulator_options['type'] = 'PYOMO'
        results.simulator_options['start_time'] = self._sim_start_sec
        results.simulator_options['duration'] = self._sim_duration_sec
        results.simulator_options['pattern_start_time'] = self._pattern_start_sec
        results.simulator_options['hydraulic_time_step'] = self._hydraulic_step_sec
        results.simulator_options['pattern_time_step'] = self._pattern_step_sec
<|MERGE_RESOLUTION|>--- conflicted
+++ resolved
@@ -39,11 +39,8 @@
         # Hazen-Williams resistance coefficient
         self._Hw_k = 10.67 # SI units = 4.727 in EPANET GPM units. See Table 3.1 in EPANET 2 User manual.
 
-<<<<<<< HEAD
-    def run_sim(self, solver='ipopt', solver_options={}, modified_hazen_williams=False):
-=======
+
     def build_hydraulic_model(self,modified_hazen_williams=True):
->>>>>>> 04be124c
         """
         Run water network simulation using pyomo model.
 
@@ -155,21 +152,7 @@
         def init_demand_rule(model,n,t):
             return model.demand_required[n,t]
         model.demand_actual = Var(model.junctions, model.time, within=Reals, initialize=init_demand_rule)
-    
-<<<<<<< HEAD
-        ############### OBJECTIVE ########################
-        def obj_rule(model):
-            expr = 0
-            for n in model.junctions:
-                for t in model.time:
-                    expr += (model.demand_actual[n,t]-model.demand_required[n,t])**2
-            return expr
-        model.obj = Objective(rule=obj_rule, sense=minimize)
-        #model.obj = Objective(expr=1.0, sense=minimize)
-
-        #print "Created Obj: ", time.time() - t0
-=======
->>>>>>> 04be124c
+
         ############## CONSTRAINTS #####################
 
         # Head loss inside pipes
@@ -305,8 +288,6 @@
             model.head[n,t].value = tank_initial_head
             model.head[n,t].fixed = True
 
-<<<<<<< HEAD
-=======
         ############### OBJECTIVE ########################
         node_measurements = measurements.node
         link_measurements = measurements.link
@@ -380,7 +361,6 @@
 
         #return NetResults()
 
->>>>>>> 04be124c
         ####### CREATE INSTANCE AND SOLVE ########
         instance = model.create()
 
