from epanetlib.units import convert
from epanetlib.network.WaterNetworkModel import Pump, Tank, Curve

import warnings
import re
import networkx as nx


def is_number(s):
    try:
        float(s)
        return True
    except ValueError:
        return False


def str_time_to_min(s):
    """
    Converts epanet time format to minutes.

    Parameters
    --------
    s : string
        EPANET time string. Options are 'HH:MM:SS', 'HH:MM', 'HH'

    Return
    ------
     Integer value of time in minutes. Seconds are rounded.
    """
    pattern1 = re.compile(r'^(\d+):(\d+):(\d+)$')
    time_tuple = pattern1.search(s)
    if bool(time_tuple):
        return int(time_tuple.groups()[0])*60 + int(time_tuple.groups()[1]) + int(round(float(time_tuple.groups()[2])/60.0))
    else:
        pattern2 = re.compile(r'^(\d+):(\d+)$')
        time_tuple = pattern2.search(s)
        if bool(time_tuple):
            return int(time_tuple.groups()[0])*60 + int(time_tuple.groups()[1])
        else:
            pattern3 = re.compile(r'^(\d+)$')
            time_tuple = pattern3.search(s)
            if bool(time_tuple):
                return int(time_tuple.groups()[0])*60
            else:
                raise RuntimeError("Time format in [CONTROLS] block of "
                                   "INP file not recognized. ")


# EPANET unit ids used in unit conversion when reading inp files
epanet_unit_id = {'CFS': 0, 'GPM': 1, 'MGD': 2, 'IMGD': 3, 'AFD': 4,
                  'LPS': 5, 'LPM': 6, 'MLD': 7, 'CMH':  8, 'CMD': 9}


class ParseWaterNetwork(object):
    def __init__(self):
        self._patterns = {}
        self._curves = {}
        self._pump_info = {} # A dictionary storing pump info
        self._time_controls = {}
        self._node_coordinates = {}
        self._curve_map = {} # Map from pump name to curve name

    def read_inp_file(self, wn, inp_file_name):
        """
        Method to read EPANET INP file and load data into a
        water network object.

        wn : WaterNetwork object
            A water network object
        inp_file_name: string
            Name of the EPANET INP file
        """

        # First read inp file to get options, specifically units

        f = file(inp_file_name, 'r')

        # Set name of water network
        wn.name = inp_file_name

        # Flags indicating the type of network element being read
        options = False

        for line in f:
            if ']' in line:
                # Set flag to false
                options = False

            if '[OPTIONS]' in line:
                options = True
                continue

            if options:
                # all options are stored as string
                current = line.split()
                if (current == []) or (current[0].startswith(';')):
                    continue
                if len(current) == 2:
                    if current[0].upper() == 'PATTERN':
                        wn.add_option('PATTERN', current[1])
                    else:
                        wn.add_option(current[0].upper(), float(current[1]) if is_number(current[1]) else current[1].upper())
                if len(current) > 2:
                    if (current[0] == 'Unbalanced') or (current[0] == 'UNBALANCED'):
                        wn.add_option('UNBALANCED', current[1] + ' ' + current[2])
                    else:
                        wn.add_option(current[0].upper() + ' ' + current[1].upper(), float(current[2]) if is_number(current[2]) else current[2].upper())
        f.close()

        # Read file again to get all network parameters

        # INP file units to convert from
        inp_units = epanet_unit_id[wn.options['UNITS']]

        f = file(inp_file_name, 'r')

        time_format = ['am', 'AM', 'pm', 'PM']

        # Flags indicating the type of network element being read
        pipes = False
        junctions = False
        valves = False
        pumps = False
        tanks = False
        reservoirs = False
        patterns = False
        curves = False
        times = False
        controls = False
        coordinates = False

        for line in f:
            if ']' in line:
                # Set all flags to false
                pipes = False
                junctions = False
                valves = False
                pumps = False
                tanks = False
                reservoirs = False
                patterns = False
                curves = False
                times = False
                controls = False
                coordinates = False

            if '[PIPES]' in line:
                pipes = True
                continue
            elif '[JUNCTIONS]' in line:
                junctions = True
                continue
            elif '[VALVES]' in line:
                valves = True
                continue
            elif '[PUMPS]' in line:
                pumps = True
                continue
            elif '[TANKS]' in line:
                tanks = True
                continue
            elif '[RESERVOIRS]' in line:
                reservoirs = True
                continue
            elif '[PATTERNS]' in line:
                patterns = True
                continue
            elif '[CURVES]' in line:
                curves = True
                continue
            elif '[TIMES]' in line:
                times = True
                continue
            elif '[CONTROLS]' in line:
                controls = True
                continue
            elif '[COORDINATES]' in line:
                coordinates = True
                continue

            if pipes:
                current = line.split()
                if (current == []) or (current[0].startswith(';')) or (current[0] == ';ID'):
                    continue
                wn.add_pipe(current[0], current[1], current[2], convert('Length', inp_units, float(current[3])),
                                                                convert('Pipe Diameter', inp_units, float(current[4])),
                                                                float(current[5]), float(current[6]), current[7].upper())
            if valves:
                current = line.split()
                if (current == []) or (current[0].startswith(';')) or (current[0] == ';ID'):
                    continue
                wn.add_valve(current[0], current[1], current[2], convert('Pipe Diameter', inp_units, float(current[3])),
                                                                 current[4].upper(), float(current[6]), current[5].upper())
            if junctions:
                current = line.split()
                if (current == []) or (current[0].startswith(';')) or (current[0] == ';ID'):
                    continue
                if current[-1] == ';':
                    del current[-1]
                if len(current) == 3:
                    wn.add_junction(current[0], convert('Demand', inp_units, float(current[2])), None, convert('Elevation', inp_units, float(current[1])))
                else:
                    wn.add_junction(current[0], convert('Demand', inp_units, float(current[2])), current[3], convert('Elevation', inp_units, float(current[1])))
            if pumps:
                current = line.split()
                if (current == []) or (current[0].startswith(';')) or (current[0] == ';ID'):
                    continue
                # Only add head curves for pumps
                if current[3].upper() == 'HEAD':
                    self._pump_info[current[0]] = (current[1], current[2], current[4])
                    self._curve_map[current[0]] = current[4]
                else:
                    warnings.warn("Only HEAD curves are supported for pumps. " + current[3] + " curve is currently not supported. ")
            if reservoirs:
                current = line.split()
                if (current == []) or (current[0].startswith(';')) or (current[0] == ';ID'):
                    continue
                if len(current) == 2:
                    wn.add_reservoir(current[0], convert('Hydraulic Head', inp_units, float(current[1])))
                else:
                    wn.add_reservoir(current[0], convert('Hydraulic Head', inp_units, float(current[1])), current[2])
            if tanks:
                current = line.split()
                if (current == []) or (current[0].startswith(';')) or (current[0] == ';ID'):
                    continue
                if current[-1] == ';':
                    del current[-1]
                if len(current) == 8:  # Volume curve provided
                    wn.add_tank(current[0], convert('Elevation', inp_units, float(current[1])),
                                            convert('Length', inp_units, float(current[2])),
                                            convert('Length', inp_units, float(current[3])),
                                            convert('Length', inp_units, float(current[4])),
                                            convert('Tank Diameter', inp_units, float(current[5])),
                                            convert('Volume', inp_units, float(current[6])),
                                            current[7])
                    self._curve_map[current[7]] = current[0]
                elif len(current) == 7:  # No volume curve provided
                    wn.add_tank(current[0], convert('Elevation', inp_units, float(current[1])),
                                            convert('Length', inp_units, float(current[2])),
                                            convert('Length', inp_units, float(current[3])),
                                            convert('Length', inp_units, float(current[4])),
                                            convert('Tank Diameter', inp_units, float(current[5])),
                                            convert('Volume', inp_units, float(current[6])))
            if times:
                # times options are saved a tuple of floats (hr,min) or (time, 'am/pm')
                current = line.split()
                if (current == []) or (current[0].startswith(';')):
                    continue
                if (current[0] == 'Duration') or (current[0] == 'DURATION'):
                    wn.add_time_parameter('DURATION', str_time_to_min(current[1]))
                elif (current[0] == 'Hydraulic') or (current[0] == 'HYDRAULIC'):
                    wn.add_time_parameter('HYDRAULIC TIMESTEP', str_time_to_min(current[2]))
                elif (current[0] == 'Quality') or (current[0] == 'QUALITY'):
                    wn.add_time_parameter('QUALITY TIMESTEP', str_time_to_min(current[2]))
                elif (current[1] == 'ClockTime') or (current[1] == 'CLOCKTIME'):
                    [time, time_format] = [current[2], current[3].upper()]
                    # convert time in AM or PM into minute of day
                    if '12' in time:
                        time = '0'
                    if time_format == 'AM':
                        time_min = str_time_to_min(time)
                    elif time_format == 'PM':
                        time_min = str_time_to_min(time)
                    else:
                        RuntimeError("Time format in INP file not recognized: " + time_format)
                    wn.add_time_parameter('START CLOCKTIME', time_min)
                elif (current[0] == 'Statistic') or (current[0] == 'STATISTIC'):
                    wn.add_time_parameter('STATISTIC', current[1])
                else:  # Other time options
                    key_string = current[0] + ' ' + current[1]
                    wn.add_time_parameter(key_string.upper(), str_time_to_min(current[2]))
            if patterns:
                # patterns are stored in a pattern dictionary pattern_dict = {'pattern_1': [ 23, 3, 4 ...], ... }
                current = line.split()
                if (current == []) or (current[0].startswith(';')):
                    continue
                pattern_name = current[0]
                if pattern_name not in self._patterns:
                    self._patterns[pattern_name] = []
                    for i in current[1:]:
                        self._patterns[pattern_name].append(float(i))
                else:
                    for i in current[1:]:
                        self._patterns[pattern_name].append(float(i))
            if curves:
                current = line.split()
                if (current == []) or (current[0].startswith(';')):
                    continue
                curve_name = current[0]
                if curve_name not in self._curves:
                    self._curves[curve_name] = []
                self._curves[curve_name].append((convert('Flow', inp_units, float(current[1])), convert('Hydraulic Head', inp_units, float(current[2]))))
            if controls:
                current = line.split()
                if (current == []) or (current[0].startswith(';')):
                    continue
                current = [i.upper() for i in current]
                if 'TIME' not in current:
                    warnings.warn("Warning: Conditional controls are currently not supported. "
                                  "Only time controls are supported.")
                else:
                    assert(len(current) == 6), "Error reading time controls. Check format."
                    link_name = current[1]
                    if link_name not in self._time_controls:
                        if current[2].upper() == 'OPEN':
                            self._time_controls[link_name] = {'open_times': [str_time_to_min(current[5])], 'closed_times': []}
                        elif current[2].upper() == 'CLOSED':
                            self._time_controls[link_name] = {'open_times': [], 'closed_times': [str_time_to_min(current[5])]}
                        else:
                            raise RuntimeError("Time control format not recognized.")
                    else:
                        if current[2].upper() == 'OPEN':
                            self._time_controls[link_name]['open_times'].append(str_time_to_min(current[5]))
                        elif current[2].upper() == 'CLOSED':
                            self._time_controls[link_name]['closed_times'].append(str_time_to_min(current[5]))
                        else:
                            raise RuntimeError("Time control format not recognized.")
            if coordinates:
                current = line.split()
                if (current == []) or (current[0].startswith(';')):
                    continue
                assert(len(current) == 3), "Error reading node coordinates. Check format."
                self._node_coordinates[current[0]] = (float(current[1]), float(current[2]))

        f.close()

<<<<<<< HEAD
=======


>>>>>>> d68f4c82
        # Add patterns to their set
        for pattern_name, pattern_list in self._patterns.iteritems():
            wn.add_pattern(pattern_name, pattern_list)
        for control_link, control_dict in self._time_controls.iteritems():
            print control_link
            wn.add_time_control(control_link, control_dict['open_times'], control_dict['closed_times'])

        # Add pumps with curve info
        for pump_name, pump_info_tuple in self._pump_info.iteritems():
            # Get curve information
            curve_name = self._curve_map[pump_name]
            curve_points = self._curves[curve_name]
            curve = Curve(curve_name, 'HEAD', curve_points)
            # Get Pump information
            start_node = pump_info_tuple[0]
            end_node = pump_info_tuple[1]
            # Add pump
            wn.add_pump(pump_name, start_node, end_node, curve)

        # Set node coordinates
        for name, node in wn.nodes():
            wn.set_node_coordinates(name, self._node_coordinates[name])

        """
        # Add curve to network class
        for curve_name, tupleList in self._curves.iteritems():
            # Get the network element the curve is related to
            # For now, only pump and tank volume curves are supported
            try:
                curve_element = wn.get_link(self._curve_map[curve_name])
            except AttributeError:
                try:
                    curve_element = wn.get_node(self._curve_map[curve_name])
                except AttributeError:
                    warnings.warn("Could not find node or link connected to curve: " + curve_name)

            if isinstance(curve_element, Pump):
                converted_tuples = []
                for (flow, head) in tupleList:
                    converted_tuples.append((convert('Flow', inp_units, flow), convert('Hydraulic Head', inp_units, head)))
                wn.add_curve(curve_name, 'Pump', converted_tuples)
            elif isinstance(curve_element, Tank):
                converted_tuples = []
                for (volume, height) in tupleList:
                    converted_tuples.append((convert('Volume', inp_units, volume), convert('Hydraulic Head', inp_units, height)))
                wn.add_curve(curve_name, 'Volume', converted_tuples)
            else:
                warnings.warn("The following curve type is currently not supported: " + curve_name)
        """


<|MERGE_RESOLUTION|>--- conflicted
+++ resolved
@@ -324,11 +324,6 @@
 
         f.close()
 
-<<<<<<< HEAD
-=======
-
-
->>>>>>> d68f4c82
         # Add patterns to their set
         for pattern_name, pattern_list in self._patterns.iteritems():
             wn.add_pattern(pattern_name, pattern_list)
