--- conflicted
+++ resolved
@@ -8,13 +8,6 @@
 
 matrix:
     include:
-<<<<<<< HEAD
-=======
-    - python: 2.7
-      env: CONDA_ENV=py27
-      services:
-      - xvfb
->>>>>>> e7b38f48
     - python: 3.5
       env: CONDA_ENV=py35
       services:
