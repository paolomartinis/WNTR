import wntr
import pandas as pd
import time

# Create a water network model
#inp_file = 'networks/Net6_mod_scipy.inp'
#inp_file = 'networks/Net3_timing.inp
<<<<<<< HEAD
inp_file = 'networks/Net3_easy_copy.inp'
=======
inp_file = 'networks/Net3_easy.inp'
>>>>>>> 24e910c7
wn = wntr.network.WaterNetworkModel(inp_file)

# Simulate using Epanet
print "-----------------------------------"
print "EPANET SIMULATOR: "
t0 = time.time()
epa_sim = wntr.sim.EpanetSimulator(wn)
t1 = time.time()
results = epa_sim.run_sim()
t2 = time.time()
total_epanet_time = t2 - t0
epanet_obj_creation_time = t1-t0
epanet_run_sim_time = t2-t1
print "-----------------------------------"

# Simulate using Scipy
print "-----------------------------------"
print "SCIPY SIMULATOR: "
t0 = time.time()
sci_sim = wntr.sim.ScipySimulator(wn)
t1 = time.time()
results = sci_sim.run_sim()
t2 = time.time()
total_scipy_time = t2 - t0
scipy_obj_creation_time = t1-t0
scipy_run_sim_time = t2-t1
print "-----------------------------------"

# Simulate using ScipyV2
print "-----------------------------------"
print "SCIPY SIMULATOR V2: "
t0 = time.time()
sciv2_sim = wntr.sim.ScipySimulatorV2(wn)
t1 = time.time()
results = sciv2_sim.run_sim()
t2 = time.time()
total_sciv2_time = t2 - t0
sciv2_obj_creation_time = t1-t0
sciv2_run_sim_time = t2-t1
print "-----------------------------------"

# Simulate using Pyomo
print "-----------------------------------"
print "PYOMO SIMULATOR: "
t0 = time.time()
pyo_sim = wntr.sim.PyomoSimulator(wn)
t1 = time.time()
results = pyo_sim.run_sim()
t2 = time.time()
total_pyomo_time = t2 - t0
pyomo_obj_creation_time = t1-t0
pyomo_run_sim_time = t2-t1
print "-----------------------------------"


print('{0:<30s}{1:<12s}{2:<12s}{3:<12s}{4:<12s}'.format('Category','Epanet','Scipy','ScipyV2','Pyomo'))
print('{0:<30s}{1:<12.4f}{2:<12.4f}{3:<12.4f}{4:<12.4f}'.format('Total Sim Time',total_epanet_time,total_scipy_time, total_sciv2_time, total_pyomo_time))
print('{0:<30s}{1:<12.4f}{2:<12.4f}{3:<12.4f}{4:<12.4f}'.format('Sim obj creation time',epanet_obj_creation_time,scipy_obj_creation_time, sciv2_obj_creation_time, pyomo_obj_creation_time))
print('{0:<30s}{1:<12.4f}{2:<12.4f}{3:<12.4f}{4:<12.4f}'.format('run_sim time',epanet_run_sim_time,scipy_run_sim_time, sciv2_run_sim_time, pyomo_run_sim_time))
print('{0:<30s}{1:<12.4f}{2:<12.4f}{3:<12.4f}{4:<12.4f}'.format('Prep time before main loop',epa_sim.prep_time_before_main_loop, sci_sim.prep_time_before_main_loop, sciv2_sim.prep_time_before_main_loop, pyo_sim.prep_time_before_main_loop))
print('{0:<30s}{1:<12.4f}{2:<12.4f}{3:<12.4f}{4:<12.4f}'.format('Total solve time',sum(epa_sim.solve_step[i] for i in epa_sim.solve_step.keys()),sum(sci_sim.solve_step[i] for i in sci_sim.solve_step.keys()), sum(sciv2_sim.solve_step[i] for i in sciv2_sim.solve_step.keys()), sum(pyo_sim.solve_step[i] for i in pyo_sim.solve_step.keys())))
print('{0:<30s}{1:<12.4s}{2:<12.4s}{3:<12.4s}{4:<12.4f}'.format('Build pyomo model time','n/a','n/a', 'n/a', sum(pyo_sim.build_model_time[i] for i in pyo_sim.build_model_time.keys())))
wn_nodes = [name for name, node in wn.nodes()]
for i in xrange(len(results.node.loc[wn_nodes[0]].index)):
    print('{0:<30s}{1:<12.4f}{2:<12.4f}{3:<12.4f}{4:<12.4f}'.format('Solve time t='+str(i),epa_sim.solve_step[i],sci_sim.solve_step[i], sciv2_sim.solve_step[i], pyo_sim.solve_step[i]))


print 'Solve time refers to:'
print 'opt.solve for pyomo'
print 'newton solve for scipy'
print 'ENrunH for epanet'<|MERGE_RESOLUTION|>--- conflicted
+++ resolved
@@ -5,11 +5,7 @@
 # Create a water network model
 #inp_file = 'networks/Net6_mod_scipy.inp'
 #inp_file = 'networks/Net3_timing.inp
-<<<<<<< HEAD
-inp_file = 'networks/Net3_easy_copy.inp'
-=======
 inp_file = 'networks/Net3_easy.inp'
->>>>>>> 24e910c7
 wn = wntr.network.WaterNetworkModel(inp_file)
 
 # Simulate using Epanet
