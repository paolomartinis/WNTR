--- conflicted
+++ resolved
@@ -577,7 +577,6 @@
                 if type(control)==wntr.network._PRVControl:
                     if node==control._close_control_action._target_obj_ref:
                         logger.warn('A node is being removed that is the target object of a control. However, the control is not being removed.')
-<<<<<<< HEAD
                 #else:
                 #    if node == control._control_action._target_obj_ref:
                 #        logger.warn('A node is being removed that is the target object of a control. However, the control is not being removed.')
@@ -586,10 +585,6 @@
 
         del self._demands[name]
         self._num_demands -= 1
-=======
-                else:
-                    if node == control._control_action._target_obj_ref:
-                        logger.warn('A node is being removed that is the target object of a control. However, the control is not being removed.')
 
     def remove_pattern(self, name):
         """
@@ -614,7 +609,6 @@
         """
         del self._curves[name]
         self._num_curves -= 1
->>>>>>> 22715ed7
         
     def remove_source(self, name):
         """
