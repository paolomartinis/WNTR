--- conflicted
+++ resolved
@@ -1919,14 +1919,9 @@
         "Specifies that reaction rates are proportional to the difference between the current concentration and some limiting potential value"
         
         self.roughness_correlation = None
-<<<<<<< HEAD
-
+        "Makes all default pipe wall reaction coefficients related to pipe roughness"
+        
 class NodeType(enum.IntEnum):
-=======
-        "Makes all default pipe wall reaction coefficients related to pipe roughness"
-        
-class NodeTypes(object):
->>>>>>> 01915467
     """
     An enum class for types of nodes.
 
