--- conflicted
+++ resolved
@@ -103,16 +103,10 @@
     -----
     For more network draw options, see nx.draw_networkx
     """
-<<<<<<< HEAD
-    if plt is None:
-        raise ImportError('matplotlib is required for the plot_network function. Please install matplotlib.')
-=======
     
     if plt is None:
         raise ImportError('matplotlib is required')
 
-
->>>>>>> 86c0c6b1
     if node_cmap is None:
         node_cmap = plt.cm.jet
     if link_cmap is None:
@@ -292,13 +286,8 @@
         HTML file name (default=None, temp-plot.html)
     """
     if plotly is None:
-<<<<<<< HEAD
-        raise ImportError('plotly is required for the plot_interactive_network function. Please install plotly.')
-
-=======
         raise ImportError('plotly is required')
         
->>>>>>> 86c0c6b1
     # Graph
     G = wn.get_graph()
     
