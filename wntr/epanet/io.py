--- conflicted
+++ resolved
@@ -478,17 +478,11 @@
         nnames.sort()
         for junction_name in nnames:
             junction = wn._junctions[junction_name]
-<<<<<<< HEAD
-            if junction.demands:
-                base_demand = junction.demands[0].base_value
-                demand_pattern = junction.demands[0].pattern_name
-                if demand_pattern == wn.options.general.pattern:
-                    demand_pattern = None
-=======
             if junction.expected_demand:
                 base_demand = junction.expected_demand[0].base_value
                 demand_pattern = junction.expected_demand[0].pattern_name
->>>>>>> c54d5c60
+                if demand_pattern == wn.options.general.pattern:
+                    demand_pattern = None
             else:
                 base_demand = 0.0
                 demand_pattern = None
